--- conflicted
+++ resolved
@@ -4,14 +4,11 @@
 const io = std.io;
 const os = std.os;
 const elf = std.elf;
+const DW = std.dwarf;
 const macho = std.macho;
-<<<<<<< HEAD
-const DW = std.dwarf;
-=======
 const coff = std.coff;
 const pdb = std.pdb;
 const windows = os.windows;
->>>>>>> 2ec9a116
 const ArrayList = std.ArrayList;
 const builtin = @import("builtin");
 
@@ -232,36 +229,19 @@
 
 pub fn printSourceAtAddress(debug_info: *DebugInfo, out_stream: var, address: usize, tty_color: bool) !void {
     switch (builtin.os) {
-<<<<<<< HEAD
         builtin.Os.macosx => return printSourceAtAddressMacOs(debug_info, out_stream, address, tty_color),
         builtin.Os.linux => return printSourceAtAddressLinux(debug_info, out_stream, address, tty_color),
-        builtin.Os.windows => {
-            // TODO https://github.com/ziglang/zig/issues/721
-            return error.UnsupportedOperatingSystem;
-=======
-        builtin.Os.windows => {
-            const base_address = @ptrToInt(windows.GetModuleHandleA(null)); // returned HMODULE points to our executable file in memory
-            const relative_address = address - base_address;
-            std.debug.warn("{x} - {x} => {x}\n", address, base_address, relative_address);
-            try debug_info.pdb.getSourceLine(relative_address);
-            return error.UnsupportedDebugInfo;
-        },
-        builtin.Os.macosx => {
-            // TODO(bnoordhuis) It's theoretically possible to obtain the
-            // compilation unit from the symbtab but it's not that useful
-            // in practice because the compiler dumps everything in a single
-            // object file.  Future improvement: use external dSYM data when
-            // available.
-            const unknown = macho.Symbol{
-                .name = "???",
-                .address = address,
-            };
-            const symbol = debug_info.symbol_table.search(address) orelse &unknown;
-            try out_stream.print(WHITE ++ "{}" ++ RESET ++ ": " ++ DIM ++ ptr_hex ++ " in ??? (???)" ++ RESET ++ "\n", symbol.name, address);
->>>>>>> 2ec9a116
-        },
+        builtin.Os.windows => return printSourceAtAddressWindows(debug_info, out_stream, address, tty_color),
         else => return error.UnsupportedOperatingSystem,
     }
+}
+
+fn printSourceAtAddressWindows(di: *DebugInfo, out_stream: var, address: usize, tty_color: bool) !void {
+    const base_address = @ptrToInt(windows.GetModuleHandleW(null)); // returned HMODULE points to our executable file in memory
+    const relative_address = address - base_address;
+    std.debug.warn("{x} - {x} => {x}\n", address, base_address, relative_address);
+    try di.pdb.getSourceLine(relative_address);
+    return error.UnsupportedDebugInfo;
 }
 
 fn machoSearchSymbols(symbols: []const MachoSymbol, address: usize) ?*const MachoSymbol {
@@ -396,60 +376,46 @@
     UnsupportedOperatingSystem,
 };
 
-<<<<<<< HEAD
 pub fn openSelfDebugInfo(allocator: *mem.Allocator) !DebugInfo {
     switch (builtin.os) {
         builtin.Os.linux => return openSelfDebugInfoLinux(allocator),
         builtin.Os.macosx, builtin.Os.ios => return openSelfDebugInfoMacOs(allocator),
-        builtin.Os.windows => {
-            // TODO: https://github.com/ziglang/zig/issues/721
-            return error.UnsupportedOperatingSystem;
-=======
-            return st;
-        },
-        builtin.ObjectFormat.coff => {
-            var coff_file: coff.Coff = undefined;
-            coff_file.in_file = try os.openSelfExe();
-            coff_file.allocator = allocator;
-            defer coff_file.in_file.close();
-
-            try coff_file.loadHeader();
-
-            var path: [windows.MAX_PATH]u8 = undefined;
-            const len = try coff_file.getPdbPath(path[0..]);
-            std.debug.warn("pdb path {}\n", path[0..len]);
-
-            const st = try allocator.create(ElfStackTrace);
-            errdefer allocator.destroy(st);
-            st.* = ElfStackTrace {
-                .pdb = undefined,
-            };
-
-            try st.pdb.openFile(allocator, path[0..len]);
-
-            var pdb_stream = st.pdb.getStream(pdb.StreamType.Pdb) orelse return error.CorruptedFile;
-            std.debug.warn("pdb real filepos {}\n", pdb_stream.getFilePos());
-            const version = try pdb_stream.stream.readIntLe(u32);
-            const signature = try pdb_stream.stream.readIntLe(u32);
-            const age = try pdb_stream.stream.readIntLe(u32);
-            var guid: [16]u8 = undefined;
-            try pdb_stream.stream.readNoEof(guid[0..]);
-            if (!mem.eql(u8, coff_file.guid, guid) or coff_file.age != age)
-                return error.CorruptedFile;
-            std.debug.warn("v {} s {} a {}\n", version, signature, age);
-            // We validated the executable and pdb match.
-
-            return st;
-        },
-        builtin.ObjectFormat.wasm => {
-            return error.TodoSupportCOFFDebugInfo;
-        },
-        builtin.ObjectFormat.unknown => {
-            return error.UnknownObjectFormat;
->>>>>>> 2ec9a116
-        },
+        builtin.Os.windows => return openSelfDebugInfoWindows(allocator),
         else => return error.UnsupportedOperatingSystem,
     }
+}
+
+fn openSelfDebugInfoWindows(allocator: *mem.Allocator) !DebugInfo {
+    var coff_file: coff.Coff = undefined;
+    coff_file.in_file = try os.openSelfExe();
+    coff_file.allocator = allocator;
+    defer coff_file.in_file.close();
+
+    try coff_file.loadHeader();
+
+    var path: [windows.MAX_PATH]u8 = undefined;
+    const len = try coff_file.getPdbPath(path[0..]);
+    std.debug.warn("pdb path {}\n", path[0..len]);
+
+    var di = DebugInfo{
+        .pdb = undefined,
+    };
+
+    try di.pdb.openFile(allocator, path[0..len]);
+
+    var pdb_stream = di.pdb.getStream(pdb.StreamType.Pdb) orelse return error.InvalidDebugInfo;
+    std.debug.warn("pdb real filepos {}\n", pdb_stream.getFilePos());
+    const version = try pdb_stream.stream.readIntLe(u32);
+    const signature = try pdb_stream.stream.readIntLe(u32);
+    const age = try pdb_stream.stream.readIntLe(u32);
+    var guid: [16]u8 = undefined;
+    try pdb_stream.stream.readNoEof(guid[0..]);
+    if (!mem.eql(u8, coff_file.guid, guid) or coff_file.age != age)
+        return error.InvalidDebugInfo;
+    std.debug.warn("v {} s {} a {}\n", version, signature, age);
+    // We validated the executable and pdb match.
+
+    return di;
 }
 
 fn openSelfDebugInfoLinux(allocator: *mem.Allocator) !DebugInfo {
@@ -653,7 +619,7 @@
     builtin.Os.windows => struct {
         pdb: pdb.Pdb,
     },
-    else => struct {
+    builtin.Os.linux => struct {
         self_exe_file: os.File,
         elf: elf.Elf,
         debug_info: *elf.SectionHeader,
@@ -679,6 +645,7 @@
             self.elf.close();
         }
     },
+    else => @compileError("Unsupported OS"),
 };
 
 const PcRange = struct {
